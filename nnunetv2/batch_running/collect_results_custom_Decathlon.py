--- conflicted
+++ resolved
@@ -94,30 +94,18 @@
 
 if __name__ == '__main__':
     use_these_trainers = {
-<<<<<<< HEAD
-        'nnUNetTrainer_noDummy2DDA': ('nnUNetResEncUNetMPlans', ),
-        'nnUNetTrainer': ('nnUNetResEncUNetMPlans', ),
-=======
         'nnUNetTrainer': ('nnUNetResEncUNetMPlans', ),
         'nnUNetTrainer_probabilisticOversampling_033': ('nnUNetResEncUNetMPlans', ),
         'nnUNetTrainer_probabilisticOversampling_010': ('nnUNetResEncUNetMPlans',),
->>>>>>> 91e913c3
     }
     all_results_file= join(nnUNet_results, 'customDecResults.csv')
     datasets = [3, 4, 5, 8, 10, 17, 27, 55, 220, 223]
     collect_results(use_these_trainers, datasets, all_results_file)
 
-<<<<<<< HEAD
-    # folds = (0, 1, 2, 3, 4)
-    # configs = ("3d_fullres", )
-    # output_file = join(nnUNet_results, 'customDecResults_summary5fold.csv')
-    # summarize(all_results_file, output_file, folds, configs, datasets, use_these_trainers)
-=======
     folds = (0, 1, 2, 3, 4)
     configs = ("2d", )
     output_file = join(nnUNet_results, 'customDecResults_summary5fold.csv')
     summarize(all_results_file, output_file, folds, configs, datasets, use_these_trainers)
->>>>>>> 91e913c3
 
     folds = (0, )
     configs = ("2d", )
